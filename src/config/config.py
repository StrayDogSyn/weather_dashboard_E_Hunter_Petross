--- conflicted
+++ resolved
@@ -356,11 +356,7 @@
 
         # Show errors
         if errors:
-<<<<<<< HEAD
-            print("❌ Configuration validation errors: ")
-=======
             print("❌ Configuration validation errors:")
->>>>>>> 095ac132
             for error in errors:
                 print(f" - {error}")
 
