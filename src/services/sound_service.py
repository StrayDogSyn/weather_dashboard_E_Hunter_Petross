"""
Sound Effects Service for Weather Dashboard.

This service provides audio feedback for user interactions and weather events.

Simplified and optimized for better maintainability.
"""

import importlib.util
import logging
import os
import threading
from enum import Enum
from typing import Any, Dict, Optional

<<<<<<< HEAD
try:
    import pygame
    PYGAME_AVAILABLE = True
except ImportError:
    PYGAME_AVAILABLE = False

try:
    import winsound
    WINSOUND_AVAILABLE = True
except ImportError:
    WINSOUND_AVAILABLE = False
=======
PYGAME_AVAILABLE = importlib.util.find_spec("pygame") is not None
WINSOUND_AVAILABLE = importlib.util.find_spec("winsound") is not None
>>>>>>> 095ac132


class SoundType(Enum):
    """Enumeration of different sound effect types."""

    # UI Interaction Sounds
    BUTTON_CLICK = "button_click"  # Covers clicks, hovers, tab switches
    SUCCESS = "success"
    ERROR = "error"
    WARNING = "warning"
    NOTIFICATION = "notification"

    # Weather Related Sounds
    WEATHER_LOAD = "weather_load"
    RAIN = "rain"
    THUNDER = "thunder"

    # Feature Specific Sounds
    COMPARE_CITIES = "compare_cities"
    JOURNAL_SAVE = "journal_save"
    MAGIC = "magic"  # Covers poetry, activity suggestions, special effects


class SoundService:
    """
    Simplified service for managing sound effects.

    Currently active sounds: BUTTON_CLICK, ERROR, COMPARE_CITIES
    Reserved for future use: SUCCESS, WARNING, NOTIFICATION, WEATHER_LOAD,
                           RAIN, THUNDER, JOURNAL_SAVE, MAGIC
    """

    def __init__(self, enabled: bool = True, volume: float = 0.7):
        """Initialize the sound service."""
        self.logger = logging.getLogger(__name__)
        self.enabled = enabled
        self.volume = volume
        self.sounds_cache: Dict[SoundType, Any] = {}

        # Active sound file mappings - only essential sounds for current use
        self.sound_files = {
            SoundType.BUTTON_CLICK: "super-mario-coin-sound.mp3",
            SoundType.ERROR: "emotional-damage-meme.mp3",
            SoundType.COMPARE_CITIES: "test-your-might.mp3",
        }

        # Reserved sound files for future features
        self.reserved_sound_files = {
            SoundType.SUCCESS: "ding-sound-effect_2.mp3",
            SoundType.WARNING: "danger-alarm-sound-effect-meme.mp3",
            SoundType.NOTIFICATION: "super-mario-beedoo_F3cwLoe.mp3",
            SoundType.WEATHER_LOAD: "maro-jump-sound-effect_1.mp3",
            SoundType.RAIN: "metal-gear-alert-sound-effect_XKoHReZ.mp3",
            SoundType.THUNDER: "mka.mp3",
            SoundType.JOURNAL_SAVE: "toasty_tfCWsU6.mp3",
            SoundType.MAGIC: "magic-fairy.mp3",
            # mortal-kombat-intro.mp3 reserved for future special events
        }

        # Initialize audio backend
        self.audio_backend = self._detect_audio_backend()
        if self.audio_backend and self.enabled:
            self._initialize_audio()
            self._load_sounds()

    def _detect_audio_backend(self) -> Optional[str]:
        """Detect available audio backend."""
        if PYGAME_AVAILABLE:
            try:
                import pygame

                pygame.mixer.init()
                pygame.mixer.quit()
                return "pygame"
            except Exception:
                pass

        if WINSOUND_AVAILABLE:
            return "winsound"

        return None

    def _initialize_audio(self):
        """Initialize the audio system."""
        try:
            if self.audio_backend == "pygame":
                import pygame

                pygame.mixer.init(frequency=22050, size=-16, channels=2, buffer=512)
                self.logger.info("Audio initialized with pygame")
        except Exception as e:
            self.logger.error(f"Failed to initialize audio: {e}")
            self.enabled = False

    def _load_sounds(self):
        """Load sound effects from files."""
        if not self.enabled:
            return

<<<<<<< HEAD
        sounds_dir = os.path.join(os.path.dirname(__file__), '..', '..', 'data', 'sounds')
=======
        sounds_dir = os.path.join(
            os.path.dirname(__file__), "..", "..", "data", "sounds"
        )
>>>>>>> 095ac132
        if not os.path.exists(sounds_dir):
            self.logger.warning(f"Sounds directory not found: {sounds_dir}")
            return

        loaded_count = 0
        for sound_type, filename in self.sound_files.items():
            file_path = os.path.join(sounds_dir, filename)
            if os.path.exists(file_path):
                try:
                    if self.audio_backend == "pygame":
                        import pygame

                        sound = pygame.mixer.Sound(file_path)
                        self.sounds_cache[sound_type] = sound
                        loaded_count += 1
                except Exception as e:
                    self.logger.debug(f"Failed to load {filename}: {e}")

<<<<<<< HEAD
        self.logger.info(f"Loaded {loaded_count} active sound effects (3 active, 8 reserved for future use)")
=======
        self.logger.info(
            f"Loaded {loaded_count} active sound effects (3 active, 8 reserved for future use)"
        )
>>>>>>> 095ac132

    def play_sound(self, sound_type: SoundType, volume: Optional[float] = None):
        """Play a sound effect. Only active sounds will play; reserved sounds are silently ignored."""
        if not self.enabled or not self.audio_backend:
            return

        # Only play active sounds, ignore reserved ones
        if sound_type not in self.sound_files:
            self.logger.debug(f"Sound {sound_type.value} is reserved for future use")
            return

        try:
            play_volume = volume if volume is not None else self.volume

            if self.audio_backend == "pygame" and sound_type in self.sounds_cache:
                sound = self.sounds_cache[sound_type]
                if hasattr(sound, "set_volume") and hasattr(sound, "play"):
                    sound.set_volume(play_volume)
                    sound.play()
            elif self.audio_backend == "winsound":
                # Simple fallback beeps for active sounds only
                if WINSOUND_AVAILABLE:
                    import winsound

                    frequencies = {
                        SoundType.BUTTON_CLICK: 800,
                        SoundType.ERROR: 200,
                        SoundType.COMPARE_CITIES: 450,
                    }
                    freq = frequencies.get(sound_type, 600)
<<<<<<< HEAD
                    winsound.Beep(freq, 100)
=======
                    winsound.Beep(freq, 100)  # type: ignore[attr-defined]  # mypy: ignore, winsound is only available on Windows
>>>>>>> 095ac132

        except Exception as e:
            self.logger.debug(f"Failed to play sound {sound_type.value}: {e}")

    def play_sound_async(self, sound_type: SoundType, volume: Optional[float] = None):
        """Play a sound effect asynchronously."""
        if not self.enabled:
            return

        threading.Thread(
<<<<<<< HEAD
            target=self.play_sound,
            args=(sound_type, volume),
            daemon=True
=======
            target=self.play_sound, args=(sound_type, volume), daemon=True
>>>>>>> 095ac132
        ).start()

    def play_weather_sound(self, weather_condition: str):
        """Play a sound based on weather condition. Currently disabled - reserved for future use."""
        # Weather sounds are reserved for future implementation
        self.logger.debug(
            f"Weather sound for '{weather_condition}' is reserved for future use"
        )
        # Uncomment when weather sounds are re-enabled:
        # condition_lower = weather_condition.lower()
        # if "rain" in condition_lower:
        #     self.play_sound_async(SoundType.RAIN, 0.4)
        # elif "thunder" in condition_lower or "storm" in condition_lower:
        #     self.play_sound_async(SoundType.THUNDER, 0.6)
        # elif "wind" in condition_lower:
        #     self.play_sound_async(SoundType.WARNING, 0.3)

    def set_enabled(self, enabled: bool):
        """Enable or disable sound effects."""
        self.enabled = enabled

    def set_volume(self, volume: float):
        """Set the volume level."""
        self.volume = max(0.0, min(1.0, volume))

    def enable_reserved_sounds(self, sound_types: Optional[list] = None):
        """Enable reserved sounds for future use.

        Args:
            sound_types: List of SoundType enums to enable. If None, enables all reserved sounds.
        """
        if sound_types is None:
            # Enable all reserved sounds
            self.sound_files.update(self.reserved_sound_files)
            self.reserved_sound_files.clear()
        else:
            # Enable specific reserved sounds
            for sound_type in sound_types:
                if sound_type in self.reserved_sound_files:
<<<<<<< HEAD
                    self.sound_files[sound_type] = self.reserved_sound_files.pop(sound_type)
=======
                    self.sound_files[sound_type] = self.reserved_sound_files.pop(
                        sound_type
                    )
>>>>>>> 095ac132

        # Reload sounds if audio is initialized
        if self.enabled and self.audio_backend:
            self._load_sounds()

<<<<<<< HEAD
        self.logger.info(f"Enabled {len(sound_types) if sound_types else len(self.reserved_sound_files)} reserved sounds")
=======
        self.logger.info(
            f"Enabled {len(sound_types) if sound_types else len(self.reserved_sound_files)} reserved sounds"
        )
>>>>>>> 095ac132

    def cleanup(self):
        """Clean up audio resources."""
        try:
            if self.audio_backend == "pygame" and PYGAME_AVAILABLE:
                import pygame

                pygame.mixer.quit()
            self.sounds_cache.clear()
        except Exception as e:
            self.logger.debug(f"Error during cleanup: {e}")


# Global sound service instance
_sound_service: Optional[SoundService] = None


def get_sound_service() -> SoundService:
    """Get the global sound service instance."""
    global _sound_service
    if _sound_service is None:
        _sound_service = SoundService()
    return _sound_service


def play_sound(sound_type: SoundType, volume: Optional[float] = None):
    """Convenience function to play a sound."""
    get_sound_service().play_sound_async(sound_type, volume)


def play_weather_sound(weather_condition: str):
    """Convenience function to play weather-based sound."""
    get_sound_service().play_weather_sound(weather_condition)<|MERGE_RESOLUTION|>--- conflicted
+++ resolved
@@ -13,22 +13,8 @@
 from enum import Enum
 from typing import Any, Dict, Optional
 
-<<<<<<< HEAD
-try:
-    import pygame
-    PYGAME_AVAILABLE = True
-except ImportError:
-    PYGAME_AVAILABLE = False
-
-try:
-    import winsound
-    WINSOUND_AVAILABLE = True
-except ImportError:
-    WINSOUND_AVAILABLE = False
-=======
 PYGAME_AVAILABLE = importlib.util.find_spec("pygame") is not None
 WINSOUND_AVAILABLE = importlib.util.find_spec("winsound") is not None
->>>>>>> 095ac132
 
 
 class SoundType(Enum):
@@ -128,13 +114,9 @@
         if not self.enabled:
             return
 
-<<<<<<< HEAD
-        sounds_dir = os.path.join(os.path.dirname(__file__), '..', '..', 'data', 'sounds')
-=======
         sounds_dir = os.path.join(
             os.path.dirname(__file__), "..", "..", "data", "sounds"
         )
->>>>>>> 095ac132
         if not os.path.exists(sounds_dir):
             self.logger.warning(f"Sounds directory not found: {sounds_dir}")
             return
@@ -153,13 +135,9 @@
                 except Exception as e:
                     self.logger.debug(f"Failed to load {filename}: {e}")
 
-<<<<<<< HEAD
-        self.logger.info(f"Loaded {loaded_count} active sound effects (3 active, 8 reserved for future use)")
-=======
         self.logger.info(
             f"Loaded {loaded_count} active sound effects (3 active, 8 reserved for future use)"
         )
->>>>>>> 095ac132
 
     def play_sound(self, sound_type: SoundType, volume: Optional[float] = None):
         """Play a sound effect. Only active sounds will play; reserved sounds are silently ignored."""
@@ -190,11 +168,7 @@
                         SoundType.COMPARE_CITIES: 450,
                     }
                     freq = frequencies.get(sound_type, 600)
-<<<<<<< HEAD
-                    winsound.Beep(freq, 100)
-=======
                     winsound.Beep(freq, 100)  # type: ignore[attr-defined]  # mypy: ignore, winsound is only available on Windows
->>>>>>> 095ac132
 
         except Exception as e:
             self.logger.debug(f"Failed to play sound {sound_type.value}: {e}")
@@ -205,13 +179,7 @@
             return
 
         threading.Thread(
-<<<<<<< HEAD
-            target=self.play_sound,
-            args=(sound_type, volume),
-            daemon=True
-=======
             target=self.play_sound, args=(sound_type, volume), daemon=True
->>>>>>> 095ac132
         ).start()
 
     def play_weather_sound(self, weather_condition: str):
@@ -251,25 +219,17 @@
             # Enable specific reserved sounds
             for sound_type in sound_types:
                 if sound_type in self.reserved_sound_files:
-<<<<<<< HEAD
-                    self.sound_files[sound_type] = self.reserved_sound_files.pop(sound_type)
-=======
                     self.sound_files[sound_type] = self.reserved_sound_files.pop(
                         sound_type
                     )
->>>>>>> 095ac132
 
         # Reload sounds if audio is initialized
         if self.enabled and self.audio_backend:
             self._load_sounds()
 
-<<<<<<< HEAD
-        self.logger.info(f"Enabled {len(sound_types) if sound_types else len(self.reserved_sound_files)} reserved sounds")
-=======
         self.logger.info(
             f"Enabled {len(sound_types) if sound_types else len(self.reserved_sound_files)} reserved sounds"
         )
->>>>>>> 095ac132
 
     def cleanup(self):
         """Clean up audio resources."""
