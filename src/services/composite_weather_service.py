"""
Composite Weather Service with fallback support.

This service combines multiple weather APIs for better reliability.
Primary: OpenWeatherMap, Fallback: WeatherAPI.com
"""

import logging
from typing import List, Optional

from ..interfaces.weather_interfaces import IWeatherAPI
from ..models.weather_models import CurrentWeather, Location, WeatherForecast
from .weather_api import OpenWeatherMapAPI
from .weatherapi_service import WeatherAPIService


class CompositeWeatherService(IWeatherAPI):
    """Weather service with primary and fallback APIs."""

    def __init__(
        self, openweather_api_key: str, weatherapi_api_key: Optional[str] = None
    ):
        """
        Initialize composite weather service.

        Args:
            openweather_api_key: OpenWeatherMap API key
            weatherapi_api_key: WeatherAPI.com API key (optional)
        """
        self.logger = logging.getLogger(__name__)

        # Primary service (OpenWeatherMap)
        self.primary_service = OpenWeatherMapAPI(openweather_api_key)

        # Fallback service (WeatherAPI.com)
        self.fallback_service = None
        if weatherapi_api_key:
            try:
                self.fallback_service = WeatherAPIService(weatherapi_api_key)
                self.logger.info(
                    "Fallback weather service (WeatherAPI.com) initialized"
                )
            except Exception as e:
                self.logger.warning(f"Failed to initialize fallback service: {e}")
        else:
            self.logger.info(
                "No fallback API key provided - running with primary service only"
            )

    def get_current_weather(
        self, city: str, units: str = "metric"
    ) -> Optional[CurrentWeather]:
        """
        Get current weather with fallback support.

        Args:
            city: City name
            units: Temperature units

        Returns:
            CurrentWeather or None if both services fail
        """
        # Try primary service first (OpenWeatherMap)
        try:
            self.logger.debug(f"Trying primary service (OpenWeatherMap) for {city}")
            weather = self.primary_service.get_current_weather(city, units)
            if weather:
                self.logger.debug(f"Primary service succeeded for {city}")
                return weather
            else:
                self.logger.warning(f"Primary service failed for {city}")
        except Exception as e:
            self.logger.warning(f"Primary service error for {city}: {e}")

        # Try fallback service if primary fails
        if self.fallback_service:
            try:
                self.logger.info(f"Trying fallback service (WeatherAPI.com) for {city}")
                weather = self.fallback_service.get_current_weather(city, units)
                if weather:
                    self.logger.info(f"Fallback service succeeded for {city}")
                    return weather
                else:
                    self.logger.error(f"Fallback service also failed for {city}")
            except Exception as e:
                self.logger.error(f"Fallback service error for {city}: {e}")
        else:
            self.logger.warning(f"No fallback service available for {city}")

        self.logger.error(f"All weather services failed for {city}")
        return None

    def get_forecast(
        self, city: str, days: int = 5, units: str = "metric"
    ) -> Optional[WeatherForecast]:
        """
        Get weather forecast with fallback support.

        Args:
            city: City name
            days: Number of forecast days
            units: Temperature units

        Returns:
            WeatherForecast or None if both services fail
        """
        # Try primary service first (OpenWeatherMap)
        try:
            self.logger.debug(f"Trying primary service forecast for {city}")
            forecast = self.primary_service.get_forecast(city, days, units)
            if forecast:
                self.logger.debug(f"Primary service forecast succeeded for {city}")
                return forecast
            else:
                self.logger.warning(f"Primary service forecast failed for {city}")
        except Exception as e:
            self.logger.warning(f"Primary service forecast error for {city}: {e}")

        # Try fallback service if primary fails
        if self.fallback_service:
            try:
                self.logger.info(f"Trying fallback service forecast for {city}")
                # WeatherAPI free tier only supports 3 days
                fallback_days = min(days, 3)
                forecast = self.fallback_service.get_forecast(
                    city, fallback_days, units
                )
                if forecast:
                    self.logger.info(f"Fallback service forecast succeeded for {city}")
                    return forecast
                else:
                    self.logger.error(
                        f"Fallback service forecast also failed for {city}"
                    )
            except Exception as e:
                self.logger.error(f"Fallback service forecast error for {city}: {e}")
        else:
            self.logger.warning(f"No fallback service available for forecast: {city}")

        self.logger.error(f"All forecast services failed for {city}")
        return None

    def search_locations(self, query: str, limit: int = 5) -> List[Location]:
        """
        Search for locations with fallback support.

        Args:
            query: Search query
            limit: Maximum number of results

        Returns:
            List of Location objects
        """
        # Try primary service first
        try:
            self.logger.debug(f"Trying primary service location search for {query}")
            locations = self.primary_service.search_locations(query, limit)
            if locations:
                self.logger.debug(
                    f"Primary service location search succeeded for {query}"
                )
                return locations
        except Exception as e:
            self.logger.warning(
                f"Primary service location search error for {query}: {e}"
            )

        # Try fallback service if primary fails
        if self.fallback_service:
            try:
                self.logger.info(f"Trying fallback service location search for {query}")
                locations = self.fallback_service.search_locations(query, limit)
                if locations:
                    self.logger.info(
                        f"Fallback service location search succeeded for {query}"
                    )
                    return locations
            except Exception as e:
                self.logger.error(
                    f"Fallback service location search error for {query}: {e}"
                )

        return []

    def get_current_weather_by_coordinates(
        self, latitude: float, longitude: float, units: str = "metric"
    ) -> Optional[CurrentWeather]:
        """
        Get current weather by coordinates with fallback support.

        Args:
            latitude: Latitude coordinate
            longitude: Longitude coordinate
            units: Temperature units

        Returns:
            CurrentWeather or None if both services fail
        """
        # Try primary service first
        try:
<<<<<<< HEAD
            self.logger.debug(f"Trying primary service coordinates weather for {latitude}, {longitude}")
            weather = self.primary_service.get_current_weather_by_coordinates(latitude, longitude, units)
            if weather:
                self.logger.debug(f"Primary service coordinates weather succeeded for {latitude}, {longitude}")
                return weather
        except Exception as e:
            self.logger.warning(f"Primary service coordinates weather error for {latitude}, {longitude}: {e}")
=======
            self.logger.debug(
                f"Trying primary service coordinates weather for {latitude},{longitude}"
            )
            weather = self.primary_service.get_current_weather_by_coordinates(
                latitude, longitude, units
            )
            if weather:
                self.logger.debug(
                    f"Primary service coordinates weather succeeded for {latitude},{longitude}"
                )
                return weather
        except Exception as e:
            self.logger.warning(
                f"Primary service coordinates weather error for {latitude},{longitude}: {e}"
            )
>>>>>>> 095ac132

        # Try fallback service if primary fails
        if self.fallback_service:
            try:
<<<<<<< HEAD
                self.logger.info(f"Trying fallback service coordinates weather for {latitude}, {longitude}")
                weather = self.fallback_service.get_current_weather_by_coordinates(latitude, longitude, units)
                if weather:
                    self.logger.info(f"Fallback service coordinates weather succeeded for {latitude}, {longitude}")
                    return weather
            except Exception as e:
                self.logger.error(f"Fallback service coordinates weather error for {latitude}, {longitude}: {e}")
=======
                self.logger.info(
                    f"Trying fallback service coordinates weather for {latitude},{longitude}"
                )
                weather = self.fallback_service.get_current_weather_by_coordinates(
                    latitude, longitude, units
                )
                if weather:
                    self.logger.info(
                        f"Fallback service coordinates weather succeeded for {latitude},{longitude}"
                    )
                    return weather
            except Exception as e:
                self.logger.error(
                    f"Fallback service coordinates weather error for {latitude},{longitude}: {e}"
                )
>>>>>>> 095ac132

        return None

    def get_forecast_by_coordinates(
        self, latitude: float, longitude: float, days: int = 5, units: str = "metric"
    ) -> Optional[WeatherForecast]:
        """
        Get weather forecast by coordinates with fallback support.

        Args:
            latitude: Latitude coordinate
            longitude: Longitude coordinate
            days: Number of forecast days
            units: Temperature units

        Returns:
            WeatherForecast or None if both services fail
        """
        # Try primary service first
        try:
<<<<<<< HEAD
            self.logger.debug(f"Trying primary service coordinates forecast for {latitude}, {longitude}")
            forecast = self.primary_service.get_forecast_by_coordinates(latitude, longitude, days, units)
            if forecast:
                self.logger.debug(f"Primary service coordinates forecast succeeded for {latitude}, {longitude}")
                return forecast
        except Exception as e:
            self.logger.warning(f"Primary service coordinates forecast error for {latitude}, {longitude}: {e}")
=======
            self.logger.debug(
                f"Trying primary service coordinates forecast for {latitude},{longitude}"
            )
            forecast = self.primary_service.get_forecast_by_coordinates(
                latitude, longitude, days, units
            )
            if forecast:
                self.logger.debug(
                    f"Primary service coordinates forecast succeeded for {latitude},{longitude}"
                )
                return forecast
        except Exception as e:
            self.logger.warning(
                f"Primary service coordinates forecast error for {latitude},{longitude}: {e}"
            )
>>>>>>> 095ac132

        # Try fallback service if primary fails
        if self.fallback_service:
            try:
<<<<<<< HEAD
                self.logger.info(f"Trying fallback service coordinates forecast for {latitude}, {longitude}")
=======
                self.logger.info(
                    f"Trying fallback service coordinates forecast for {latitude},{longitude}"
                )
>>>>>>> 095ac132
                fallback_days = min(days, 3)
                forecast = self.fallback_service.get_forecast_by_coordinates(
                    latitude, longitude, fallback_days, units
                )
                if forecast:
<<<<<<< HEAD
                    self.logger.info(f"Fallback service coordinates forecast succeeded for {latitude}, {longitude}")
                    return forecast
            except Exception as e:
                self.logger.error(f"Fallback service coordinates forecast error for {latitude}, {longitude}: {e}")
=======
                    self.logger.info(
                        f"Fallback service coordinates forecast succeeded for {latitude},{longitude}"
                    )
                    return forecast
            except Exception as e:
                self.logger.error(
                    f"Fallback service coordinates forecast error for {latitude},{longitude}: {e}"
                )
>>>>>>> 095ac132

        return None

    def get_service_status(self) -> dict:
        """
        Get status of all weather services.

        Returns:
            Dictionary with service status information
        """
        status = {
            "primary_service": "OpenWeatherMap",
            "primary_available": self.primary_service is not None,
            "fallback_service": "WeatherAPI.com" if self.fallback_service else None,
            "fallback_available": self.fallback_service is not None,
            "total_services": 1 + (1 if self.fallback_service else 0),
        }
        return status<|MERGE_RESOLUTION|>--- conflicted
+++ resolved
@@ -198,15 +198,6 @@
         """
         # Try primary service first
         try:
-<<<<<<< HEAD
-            self.logger.debug(f"Trying primary service coordinates weather for {latitude}, {longitude}")
-            weather = self.primary_service.get_current_weather_by_coordinates(latitude, longitude, units)
-            if weather:
-                self.logger.debug(f"Primary service coordinates weather succeeded for {latitude}, {longitude}")
-                return weather
-        except Exception as e:
-            self.logger.warning(f"Primary service coordinates weather error for {latitude}, {longitude}: {e}")
-=======
             self.logger.debug(
                 f"Trying primary service coordinates weather for {latitude},{longitude}"
             )
@@ -222,20 +213,10 @@
             self.logger.warning(
                 f"Primary service coordinates weather error for {latitude},{longitude}: {e}"
             )
->>>>>>> 095ac132
-
-        # Try fallback service if primary fails
-        if self.fallback_service:
-            try:
-<<<<<<< HEAD
-                self.logger.info(f"Trying fallback service coordinates weather for {latitude}, {longitude}")
-                weather = self.fallback_service.get_current_weather_by_coordinates(latitude, longitude, units)
-                if weather:
-                    self.logger.info(f"Fallback service coordinates weather succeeded for {latitude}, {longitude}")
-                    return weather
-            except Exception as e:
-                self.logger.error(f"Fallback service coordinates weather error for {latitude}, {longitude}: {e}")
-=======
+
+        # Try fallback service if primary fails
+        if self.fallback_service:
+            try:
                 self.logger.info(
                     f"Trying fallback service coordinates weather for {latitude},{longitude}"
                 )
@@ -251,7 +232,6 @@
                 self.logger.error(
                     f"Fallback service coordinates weather error for {latitude},{longitude}: {e}"
                 )
->>>>>>> 095ac132
 
         return None
 
@@ -272,15 +252,6 @@
         """
         # Try primary service first
         try:
-<<<<<<< HEAD
-            self.logger.debug(f"Trying primary service coordinates forecast for {latitude}, {longitude}")
-            forecast = self.primary_service.get_forecast_by_coordinates(latitude, longitude, days, units)
-            if forecast:
-                self.logger.debug(f"Primary service coordinates forecast succeeded for {latitude}, {longitude}")
-                return forecast
-        except Exception as e:
-            self.logger.warning(f"Primary service coordinates forecast error for {latitude}, {longitude}: {e}")
-=======
             self.logger.debug(
                 f"Trying primary service coordinates forecast for {latitude},{longitude}"
             )
@@ -296,29 +267,18 @@
             self.logger.warning(
                 f"Primary service coordinates forecast error for {latitude},{longitude}: {e}"
             )
->>>>>>> 095ac132
-
-        # Try fallback service if primary fails
-        if self.fallback_service:
-            try:
-<<<<<<< HEAD
-                self.logger.info(f"Trying fallback service coordinates forecast for {latitude}, {longitude}")
-=======
+
+        # Try fallback service if primary fails
+        if self.fallback_service:
+            try:
                 self.logger.info(
                     f"Trying fallback service coordinates forecast for {latitude},{longitude}"
                 )
->>>>>>> 095ac132
                 fallback_days = min(days, 3)
                 forecast = self.fallback_service.get_forecast_by_coordinates(
                     latitude, longitude, fallback_days, units
                 )
                 if forecast:
-<<<<<<< HEAD
-                    self.logger.info(f"Fallback service coordinates forecast succeeded for {latitude}, {longitude}")
-                    return forecast
-            except Exception as e:
-                self.logger.error(f"Fallback service coordinates forecast error for {latitude}, {longitude}: {e}")
-=======
                     self.logger.info(
                         f"Fallback service coordinates forecast succeeded for {latitude},{longitude}"
                     )
@@ -327,7 +287,6 @@
                 self.logger.error(
                     f"Fallback service coordinates forecast error for {latitude},{longitude}: {e}"
                 )
->>>>>>> 095ac132
 
         return None
 
