--- conflicted
+++ resolved
@@ -80,28 +80,17 @@
                 if "timestamp" not in self.team_data_cache.columns:
                     try:
                         # Try multiple timestamp formats
-<<<<<<< HEAD
-                        self.team_data_cache['timestamp'] = pd.to_datetime(
-                            self.team_data_cache['timestamp'],
-                            format='mixed',
-                            errors='coerce'
-=======
                         self.team_data_cache["timestamp"] = pd.to_datetime(
                             self.team_data_cache["timestamp"],
                             format="mixed",
                             errors="coerce",
->>>>>>> 095ac132
                         )
                     except Exception as e:
                         self.logger.warning(f"Could not parse timestamps: {e}")
                         # Create a default timestamp for all entries
-<<<<<<< HEAD
-                        self.team_data_cache['timestamp'] = pd.to_datetime(datetime.now())
-=======
                         self.team_data_cache["timestamp"] = pd.to_datetime(
                             datetime.now()
                         )
->>>>>>> 095ac132
 
             except urllib.error.URLError as e:
                 self.logger.error(f"Failed to download CSV from GitHub: {e}")
@@ -125,19 +114,12 @@
                 urllib.request.urlretrieve(json_url, json_local_path)
                 self.logger.info(f"Successfully downloaded JSON to: {json_local_path}")
 
-<<<<<<< HEAD
-                with open(json_local_path, 'r') as f:
-                    analysis_data = json.load(f)
-                    self.cities_analysis_cache = analysis_data.get('cities_analysis', {})
-                    self.team_summary_cache = analysis_data.get('team_summary', {})
-=======
                 with open(json_local_path, "r") as f:
                     analysis_data = json.load(f)
                     self.cities_analysis_cache = analysis_data.get(
                         "cities_analysis", {}
                     )
                     self.team_summary_cache = analysis_data.get("team_summary", {})
->>>>>>> 095ac132
 
             except urllib.error.URLError as e:
                 self.logger.error(f"Failed to download JSON from GitHub: {e}")
@@ -149,11 +131,7 @@
                     latest_json = max(local_json_files, key=os.path.getctime)
                     self.logger.info(f"Using local JSON file: {latest_json}")
 
-<<<<<<< HEAD
-                    with open(latest_json, 'r') as f:
-=======
                     with open(latest_json, "r") as f:
->>>>>>> 095ac132
                         analysis_data = json.load(f)
                         self.cities_analysis_cache = analysis_data.get(
                             "cities_analysis", {}
