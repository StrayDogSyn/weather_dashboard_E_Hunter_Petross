"""
Enhanced City Comparison Service for Weather Dashboard.

This service provides comprehensive functionality to compare weather conditions
between cities using both API data and team data sources with intelligent fallback.
"""

import logging
from datetime import datetime
from typing import Any, Dict, List, Optional

from ..models.capstone_models import WeatherComparison
from ..models.weather_models import CurrentWeather
from ..services.team_data_service import TeamDataService
from .weather_service import WeatherService


class EnhancedCityComparisonService:
    """Enhanced service for comparing weather between cities with multiple data sources."""

    def __init__(self, weather_service: WeatherService):
        """Initialize the enhanced comparison service."""
        self.weather_service = weather_service
        self.team_data_service = TeamDataService()
        self.logger = logging.getLogger(__name__)
        self.prefer_team_data = True  # Flag to prefer team data over API
        self._team_data_loaded = False

    def _ensure_team_data_loaded(self) -> bool:
        """Ensure team data is loaded, load if necessary."""
        if not self._team_data_loaded:
            self._team_data_loaded = self.team_data_service.load_team_data()
        return self._team_data_loaded

    def compare_cities(self, city1: str, city2: str) -> Optional[WeatherComparison]:
        """
        Compare weather conditions between two cities using the best available data source.

        Args:
            city1: Name of the first city
            city2: Name of the second city

        Returns:
            WeatherComparison object or None if comparison failed
        """
        try:
            self.logger.info(f"Comparing weather between {city1} and {city2}")

            # Get weather data for both cities using intelligent source selection
            weather1 = self._get_weather_data(city1)
            weather2 = self._get_weather_data(city2)

            if not weather1 or not weather2:
                self.logger.error("Failed to get weather data for one or both cities")
                return None

            # Create and return comparison
            comparison = WeatherComparison(
<<<<<<< HEAD
                city1_weather=weather1,
                city2_weather=weather2
            )

            self.logger.info(f"Successfully created comparison between {city1} and {city2}")
=======
                city1_weather=weather1, city2_weather=weather2
            )

            self.logger.info(
                f"Successfully created comparison between {city1} and {city2}"
            )
>>>>>>> 095ac132
            return comparison

        except Exception as e:
            self.logger.error(f"Error comparing cities {city1} and {city2}: {e}")
            return None

    def _get_weather_data(self, city: str) -> Optional[CurrentWeather]:
        """
        Get weather data for a city using the best available source.

        Args:
            city: Name of the city

        Returns:
            CurrentWeather object or None if failed
        """
        # Try team data first if preferred and available
        if self.prefer_team_data and self._ensure_team_data_loaded():
            weather_data = self.team_data_service.get_city_weather_from_team_data(city)
            if weather_data:
                self.logger.debug(f"Using team data for {city}")
                return weather_data

        # Fall back to API data
        try:
            weather_data = self.weather_service.get_current_weather(city)
            if weather_data:
                self.logger.debug(f"Using API data for {city}")
                return weather_data
        except Exception as e:
            self.logger.warning(f"API request failed for {city}: {e}")

        return None

    def compare_multiple_cities(
        self, cities: List[str]
    ) -> Dict[str, Optional[CurrentWeather]]:
        """
        Compare weather conditions for multiple cities.

        Args:
            cities: List of city names

        Returns:
            Dictionary mapping city names to weather data
        """
        results = {}
        for city in cities:
            try:
                weather_data = self._get_weather_data(city)
                results[city] = weather_data
                if weather_data:
                    self.logger.debug(f"Successfully retrieved data for {city}")
                else:
                    self.logger.warning(f"Failed to retrieve data for {city}")
            except Exception as e:
                self.logger.error(f"Error getting data for {city}: {e}")
                results[city] = None

        return results

    def get_comparison_analysis(
        self, city1: str, city2: str
    ) -> Optional[Dict[str, Any]]:
        """
        Get detailed comparison analysis between two cities.

        Args:
            city1: Name of the first city
            city2: Name of the second city

        Returns:
            Analysis dictionary or None if comparison failed
        """
        comparison = self.compare_cities(city1, city2)
        if not comparison:
            return None

        try:
            analysis = {
                "temperature_difference": comparison.temperature_difference,
                "warmer_city": comparison.warmer_city,
                "humidity_difference": comparison.humidity_difference,
                "better_weather_city": comparison.better_weather_city,
                "city1_name": comparison.city1_weather.location.display_name,
                "city2_name": comparison.city2_weather.location.display_name,
                "city1_temperature": comparison.city1_weather.temperature.to_celsius(),
                "city2_temperature": comparison.city2_weather.temperature.to_celsius(),
                "timestamp": datetime.now().isoformat(),
                "data_sources": {
                    city1: "team_data" if self._is_from_team_data(city1) else "api",
                    city2: "team_data" if self._is_from_team_data(city2) else "api",
                },
            }
            return analysis
        except Exception as e:
            self.logger.error(f"Error creating comparison analysis: {e}")
            return None

    def _is_from_team_data(self, city: str) -> bool:
        """Check if city data comes from team data source."""
        if not self._ensure_team_data_loaded():
            return False
        return self.team_data_service.get_city_weather_from_team_data(city) is not None

    def export_comparison(
        self, city1: str, city2: str, format: str = "json"
    ) -> Optional[str]:
        """
        Export comparison data in specified format.

        Args:
            city1: Name of the first city
            city2: Name of the second city
            format: Export format ("json" or "csv")

        Returns:
            File path of exported data or None if failed
        """
        try:
            analysis = self.get_comparison_analysis(city1, city2)
            if not analysis:
                return None

            timestamp = datetime.now().strftime("%Y%m%d_%H%M%S")

            if format.lower() == "json":
                import json
                import os

<<<<<<< HEAD
                exports_dir = os.path.join(os.path.dirname(__file__), '..', '..', 'exports')
=======
                exports_dir = os.path.join(
                    os.path.dirname(__file__), "..", "..", "exports"
                )
>>>>>>> 095ac132
                os.makedirs(exports_dir, exist_ok=True)

                filename = f"comparison_{city1}_{city2}_{timestamp}.json"
                filepath = os.path.join(exports_dir, filename)

<<<<<<< HEAD
                with open(filepath, 'w') as f:
=======
                with open(filepath, "w") as f:
>>>>>>> 095ac132
                    json.dump(analysis, f, indent=2)

                self.logger.info(f"Exported comparison to {filepath}")
                return filepath

            # Add CSV export if needed
            elif format.lower() == "csv":
                # Implementation for CSV export can be added here
                pass

        except Exception as e:
            self.logger.error(f"Error exporting comparison: {e}")
            return None

    def set_data_source_preference(self, prefer_team_data: bool):
        """
        Set preference for data source.

        Args:
            prefer_team_data: True to prefer team data, False to prefer API
        """
        self.prefer_team_data = prefer_team_data
        self.logger.info(
            f"Data source preference set to: {'team_data' if prefer_team_data else 'api'}"
        )

    def get_available_cities(self) -> Dict[str, List[str]]:
        """
        Get list of available cities from both data sources.

        Returns:
            Dictionary with 'team_data' and 'api' keys containing city lists
        """
        result = {
            "team_data": [],
            "api": [],  # API can handle any city, so this would be extensive
        }

        # Get cities from team data
        if self._ensure_team_data_loaded():
            result["team_data"] = self.team_data_service.get_available_cities()

        # For API, we could maintain a list of popular cities or let users try any city
        result["api"] = [
<<<<<<< HEAD
            "New York", "London", "Paris", "Tokyo", "Sydney", "Toronto",
            "Berlin", "Mumbai", "Beijing", "Los Angeles", "Chicago", "Miami"
=======
            "New York",
            "London",
            "Paris",
            "Tokyo",
            "Sydney",
            "Toronto",
            "Berlin",
            "Mumbai",
            "Beijing",
            "Los Angeles",
            "Chicago",
            "Miami",
>>>>>>> 095ac132
        ]

        return result<|MERGE_RESOLUTION|>--- conflicted
+++ resolved
@@ -56,20 +56,12 @@
 
             # Create and return comparison
             comparison = WeatherComparison(
-<<<<<<< HEAD
-                city1_weather=weather1,
-                city2_weather=weather2
-            )
-
-            self.logger.info(f"Successfully created comparison between {city1} and {city2}")
-=======
                 city1_weather=weather1, city2_weather=weather2
             )
 
             self.logger.info(
                 f"Successfully created comparison between {city1} and {city2}"
             )
->>>>>>> 095ac132
             return comparison
 
         except Exception as e:
@@ -200,23 +192,15 @@
                 import json
                 import os
 
-<<<<<<< HEAD
-                exports_dir = os.path.join(os.path.dirname(__file__), '..', '..', 'exports')
-=======
                 exports_dir = os.path.join(
                     os.path.dirname(__file__), "..", "..", "exports"
                 )
->>>>>>> 095ac132
                 os.makedirs(exports_dir, exist_ok=True)
 
                 filename = f"comparison_{city1}_{city2}_{timestamp}.json"
                 filepath = os.path.join(exports_dir, filename)
 
-<<<<<<< HEAD
-                with open(filepath, 'w') as f:
-=======
                 with open(filepath, "w") as f:
->>>>>>> 095ac132
                     json.dump(analysis, f, indent=2)
 
                 self.logger.info(f"Exported comparison to {filepath}")
@@ -261,10 +245,6 @@
 
         # For API, we could maintain a list of popular cities or let users try any city
         result["api"] = [
-<<<<<<< HEAD
-            "New York", "London", "Paris", "Tokyo", "Sydney", "Toronto",
-            "Berlin", "Mumbai", "Beijing", "Los Angeles", "Chicago", "Miami"
-=======
             "New York",
             "London",
             "Paris",
@@ -277,7 +257,6 @@
             "Los Angeles",
             "Chicago",
             "Miami",
->>>>>>> 095ac132
         ]
 
         return result