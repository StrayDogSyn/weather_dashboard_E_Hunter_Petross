"""
Advanced Forecast UI Components for Weather Dashboard

This module provides enhanced UI components for displaying ML-powered weather
forecasts with confidence intervals, prediction explanations, and interactive
visualization features.
"""

import asyncio
import logging
import threading
import tkinter as tk
from datetime import datetime, timedelta
from tkinter import messagebox, ttk
from typing import Any, Dict, List, Optional

import matplotlib.pyplot as plt
import numpy as np
from matplotlib.backends.backend_tkagg import FigureCanvasTkAgg
from matplotlib.figure import Figure

from ..models.predictive_models import PredictionResult
from ..services.model_integration_service import (
    IntegratedForecast,
    ModelIntegrationService,
)


class ForecastVisualizationFrame(ttk.Frame):
    """Frame for advanced forecast visualization with ML predictions."""

    def __init__(self, parent, integration_service: ModelIntegrationService):
        """Initialize the forecast visualization frame.

        Args:
            parent: Parent widget
            integration_service: Model integration service
        """
        super().__init__(parent)
        self.integration_service = integration_service
        self.logger = logging.getLogger(__name__)

        # Current forecast data
        self.current_forecast = None
        self.current_city = ""

        # Create UI components
        self._create_widgets()
        self._setup_layout()

    def _create_widgets(self):
        """Create all UI widgets for forecast visualization."""
        # Title and controls
        self.title_frame = ttk.Frame(self)
        self.title_label = ttk.Label(
            self.title_frame,
            text="Advanced Weather Forecast",
            font=("Arial", 16, "bold"),
        )

        # Forecast options
        self.options_frame = ttk.LabelFrame(self, text="Forecast Options")

        # City selection
        self.city_label = ttk.Label(self.options_frame, text="City:")
        self.city_var = tk.StringVar(value="London")
        self.city_entry = ttk.Entry(
            self.options_frame, textvariable=self.city_var, width=20
        )

        # Days selection
        self.days_label = ttk.Label(self.options_frame, text="Days:")
        self.days_var = tk.IntVar(value=5)
        self.days_spin = ttk.Spinbox(
            self.options_frame, from_=1, to=7, textvariable=self.days_var, width=5
        )

        # ML predictions toggle
        self.ml_var = tk.BooleanVar(value=True)
        self.ml_check = ttk.Checkbutton(
            self.options_frame, text="Include ML Predictions", variable=self.ml_var
        )

        # Generate forecast button
        self.generate_btn = ttk.Button(
            self.options_frame,
            text="Generate Forecast",
            command=self._generate_forecast,
        )

        # Refresh button
        self.refresh_btn = ttk.Button(
            self.options_frame, text="Refresh", command=self._refresh_forecast
        )

        # Forecast display area
        self.forecast_notebook = ttk.Notebook(self)

        # Temperature chart tab
        self.temp_frame = ttk.Frame(self.forecast_notebook)
        self.forecast_notebook.add(self.temp_frame, text="Temperature Forecast")

        # Confidence chart tab
        self.confidence_frame = ttk.Frame(self.forecast_notebook)
        self.forecast_notebook.add(self.confidence_frame, text="Confidence Analysis")

        # Model comparison tab
        self.comparison_frame = ttk.Frame(self.forecast_notebook)
        self.forecast_notebook.add(self.comparison_frame, text="Model Comparison")

        # Details tab
        self.details_frame = ttk.Frame(self.forecast_notebook)
        self.forecast_notebook.add(self.details_frame, text="Forecast Details")

        # Status bar
        self.status_frame = ttk.Frame(self)
        self.status_var = tk.StringVar(value="Ready to generate forecast")
        self.status_label = ttk.Label(self.status_frame, textvariable=self.status_var)

        # Progress bar
        self.progress = ttk.Progressbar(self.status_frame, mode="indeterminate")

        # Create chart canvases
        self._create_chart_canvases()

        # Create details widgets
        self._create_details_widgets()

    def _create_chart_canvases(self):
        """Create matplotlib canvases for charts."""
        # Temperature forecast chart
        self.temp_fig = Figure(figsize=(12, 6), dpi=100)
        self.temp_canvas = FigureCanvasTkAgg(self.temp_fig, self.temp_frame)
        self.temp_canvas.get_tk_widget().pack(fill=tk.BOTH, expand=True)

        # Confidence analysis chart
        self.conf_fig = Figure(figsize=(12, 6), dpi=100)
        self.conf_canvas = FigureCanvasTkAgg(self.conf_fig, self.confidence_frame)
        self.conf_canvas.get_tk_widget().pack(fill=tk.BOTH, expand=True)

        # Model comparison chart
        self.comp_fig = Figure(figsize=(12, 6), dpi=100)
        self.comp_canvas = FigureCanvasTkAgg(self.comp_fig, self.comparison_frame)
        self.comp_canvas.get_tk_widget().pack(fill=tk.BOTH, expand=True)

    def _create_details_widgets(self):
        """Create widgets for forecast details display."""
        # Scrollable text area for detailed information
        self.details_scroll_frame = ttk.Frame(self.details_frame)
        self.details_scroll_frame.pack(fill=tk.BOTH, expand=True, padx=5, pady=5)

        # Text widget with scrollbar
        self.details_text = tk.Text(
            self.details_scroll_frame,
            wrap=tk.WORD,
            width=80,
            height=20,
            font=("Courier", 10),
        )

        self.details_scrollbar = ttk.Scrollbar(
            self.details_scroll_frame,
            orient=tk.VERTICAL,
            command=self.details_text.yview,
        )
        self.details_text.configure(yscrollcommand=self.details_scrollbar.set)

        self.details_text.pack(side=tk.LEFT, fill=tk.BOTH, expand=True)
        self.details_scrollbar.pack(side=tk.RIGHT, fill=tk.Y)

        # Export buttons
        self.export_frame = ttk.Frame(self.details_frame)
        self.export_frame.pack(fill=tk.X, padx=5, pady=5)

        self.export_json_btn = ttk.Button(
            self.export_frame, text="Export JSON", command=self._export_json
        )
        self.export_json_btn.pack(side=tk.LEFT, padx=(0, 5))

        self.export_chart_btn = ttk.Button(
            self.export_frame, text="Export Chart", command=self._export_chart
        )
        self.export_chart_btn.pack(side=tk.LEFT, padx=(0, 5))

        self.model_explanation_btn = ttk.Button(
            self.export_frame,
            text="Model Explanation",
            command=self._show_model_explanation,
        )
        self.model_explanation_btn.pack(side=tk.LEFT)

    def _setup_layout(self):
        """Setup the layout of all widgets."""
        # Title
        self.title_frame.pack(fill=tk.X, padx=10, pady=5)
        self.title_label.pack()

        # Options
        self.options_frame.pack(fill=tk.X, padx=10, pady=5)

        # City input
        self.city_label.grid(row=0, column=0, padx=5, pady=5, sticky=tk.W)
        self.city_entry.grid(row=0, column=1, padx=5, pady=5, sticky=tk.W)

        # Days input
        self.days_label.grid(row=0, column=2, padx=5, pady=5, sticky=tk.W)
        self.days_spin.grid(row=0, column=3, padx=5, pady=5, sticky=tk.W)

        # ML checkbox
        self.ml_check.grid(row=0, column=4, padx=10, pady=5, sticky=tk.W)

        # Buttons
        self.generate_btn.grid(row=0, column=5, padx=5, pady=5)
        self.refresh_btn.grid(row=0, column=6, padx=5, pady=5)

        # Forecast display
        self.forecast_notebook.pack(fill=tk.BOTH, expand=True, padx=10, pady=5)

        # Status bar
        self.status_frame.pack(fill=tk.X, padx=10, pady=5)
        self.status_label.pack(side=tk.LEFT)
        self.progress.pack(side=tk.RIGHT, padx=(10, 0))

    def _generate_forecast(self):
        """Generate enhanced forecast with ML predictions."""
        city = self.city_var.get().strip()
        days = self.days_var.get()
        include_ml = self.ml_var.get()

        if not city:
            messagebox.showerror("Error", "Please enter a city name")
            return

        # Run async function in thread
        def run_async():
            try:
                self._set_loading(True)
                self.status_var.set(f"Generating forecast for {city}...")

                # Create new event loop for thread
                loop = asyncio.new_event_loop()
                asyncio.set_event_loop(loop)

                # Generate integrated forecast
                forecast = loop.run_until_complete(
                    self.integration_service.get_enhanced_forecast(
                        city=city, days=days, include_ml_predictions=include_ml
                    )
                )

                self.current_forecast = forecast
                self.current_city = city

                # Update UI in main thread
                self.after(0, self._update_all_displays)
                self.after(
                    0,
                    lambda: self.status_var.set(
                        f"Forecast generated for {city} - Confidence: {forecast.confidence_score:.1%}"
                    ),
                )

            except Exception as e:
                self.logger.error(f"Error generating forecast: {e}")
                error_msg = f"Failed to generate forecast: {str(e)}"
                self.after(
                    0,
<<<<<<< HEAD
                    lambda: messagebox.showerror(
                        "Error", error_msg
=======
                    lambda e=e: messagebox.showerror(
                        "Error", f"Failed to generate forecast: {str(e)}"
>>>>>>> 095ac132
                    ),
                )
                self.after(0, lambda: self.status_var.set("Error generating forecast"))
            finally:
                self.after(0, lambda: self._set_loading(False))

        # Start in background thread
        thread = threading.Thread(target=run_async)
        thread.daemon = True
        thread.start()

    def _update_all_displays(self):
        """Update all display components."""
        self._update_temperature_chart()
        self._update_confidence_chart()
        self._update_comparison_chart()
        self._update_details_display()

    def _refresh_forecast(self):
        """Refresh the current forecast."""
        if self.current_city:
            # Clear cache and regenerate
            self.integration_service.clear_prediction_cache()
            self._generate_forecast()
        else:
            messagebox.showinfo(
                "Info", "No forecast to refresh. Generate a forecast first."
            )

    def _set_loading(self, loading: bool):
        """Set loading state for UI elements."""
        if loading:
            self.progress.start()
            self.generate_btn.configure(state="disabled")
            self.refresh_btn.configure(state="disabled")
        else:
            self.progress.stop()
            self.generate_btn.configure(state="normal")
            self.refresh_btn.configure(state="normal")

    def _update_temperature_chart(self):
        """Update the temperature forecast chart."""
        if not self.current_forecast:
            return

        self.temp_fig.clear()
        ax = self.temp_fig.add_subplot(111)

        # Prepare data
        days = list(range(len(self.current_forecast.ml_predictions or [])))
        dates = [(datetime.now() + timedelta(days=i)).strftime("%m/%d") for i in days]

        # API temperatures (if available)
        api_temps = []
        api_forecast = self.current_forecast.api_forecast or {}
        forecast_days = api_forecast.get("forecast_days", [])
        if not isinstance(forecast_days, list):
            forecast_days = []
        for day_data in forecast_days:
            temp_data = day_data.get("temperature", {})
            if isinstance(temp_data, dict):
                api_temps.append(temp_data.get("max", 0))
            else:
                api_temps.append(float(temp_data) if temp_data else 0)

        # ML predictions
        ml_predictions = getattr(self.current_forecast, "ml_predictions", []) or []
        ml_temps = [pred.predicted_temperature for pred in ml_predictions]
        confidence_intervals = [pred.confidence_interval for pred in ml_predictions]

        # Plot API forecast
        if api_temps and len(api_temps) == len(days):
            ax.plot(
                days, api_temps, "o-", label="API Forecast", color="blue", linewidth=2
            )

        # Plot ML predictions
        if ml_temps:
            ax.plot(
                days, ml_temps, "s-", label="ML Prediction", color="red", linewidth=2
            )

            # Add confidence intervals
            if confidence_intervals:
                lower_bounds = [ci[0] for ci in confidence_intervals]
                upper_bounds = [ci[1] for ci in confidence_intervals]
                ax.fill_between(
                    days,
                    lower_bounds,
                    upper_bounds,
                    alpha=0.3,
                    color="red",
                    label="Confidence Interval",
                )

        # Hybrid forecast (if available)
        hybrid_temps = []
        hybrid_forecast = self.current_forecast.hybrid_forecast or {}
        hybrid_days = hybrid_forecast.get("forecast_days", [])
        if not isinstance(hybrid_days, list):
            hybrid_days = []
        for day_data in hybrid_days:
            hybrid_temp = day_data.get("temperature", {}).get("ml_enhanced")
            if hybrid_temp:
                hybrid_temps.append(hybrid_temp)

        if hybrid_temps and len(hybrid_temps) == len(days):
            ax.plot(
                days,
                hybrid_temps,
                "^-",
                label="Hybrid Forecast",
                color="green",
                linewidth=2,
            )

        # Formatting
        ax.set_xlabel("Days from Today")
        ax.set_ylabel("Temperature (°C)")
        ax.set_title(f"Temperature Forecast for {self.current_city}")
        ax.set_xticks(days)
        ax.set_xticklabels(dates)
        ax.legend()
        ax.grid(True, alpha=0.3)

        self.temp_fig.tight_layout()
        self.temp_canvas.draw()

    def _update_confidence_chart(self):
        """Update the confidence analysis chart."""
        ml_predictions = (
            self.current_forecast.ml_predictions if self.current_forecast else []
        )
        if not self.current_forecast or not ml_predictions:
            return

        self.conf_fig.clear()

        # Create subplots for different confidence metrics
        ax1 = self.conf_fig.add_subplot(211)
        ax2 = self.conf_fig.add_subplot(212)

        days = list(range(len(ml_predictions)))
        dates = [(datetime.now() + timedelta(days=i)).strftime("%m/%d") for i in days]

        # Prediction accuracy over time
        accuracies = [pred.prediction_accuracy for pred in ml_predictions]
        ax1.bar(days, accuracies, alpha=0.7, color="skyblue")
        ax1.set_ylabel("Prediction Accuracy")
        ax1.set_title("ML Model Confidence by Day")
        ax1.set_xticks(days)
        ax1.set_xticklabels(dates)
        ax1.set_ylim(0, 1)

        # Confidence interval width (uncertainty)
        interval_widths = [
            pred.confidence_interval[1] - pred.confidence_interval[0]
            for pred in ml_predictions
        ]
        ax2.bar(days, interval_widths, alpha=0.7, color="orange")
        ax2.set_ylabel("Uncertainty (°C)")
        ax2.set_xlabel("Days from Today")
        ax2.set_title("Prediction Uncertainty by Day")
        ax2.set_xticks(days)
        ax2.set_xticklabels(dates)

        self.conf_fig.tight_layout()
        self.conf_canvas.draw()

    def _update_comparison_chart(self):
        """Update the model comparison chart."""
        if not self.current_forecast:
            return

        self.comp_fig.clear()
        ax = self.comp_fig.add_subplot(111)

        # Get model status from integration service
        service_status = self.integration_service.get_service_status()

        if service_status.prediction_accuracy:
            models = list(service_status.prediction_accuracy.keys())
            accuracies = list(service_status.prediction_accuracy.values())

            # Create bar chart of model accuracies
            bars = ax.bar(models, accuracies, alpha=0.7)

            # Color bars based on performance
            for bar, acc in zip(bars, accuracies):
                if acc >= 0.8:
                    bar.set_color("green")
                elif acc >= 0.6:
                    bar.set_color("orange")
                else:
                    bar.set_color("red")

            ax.set_ylabel("R² Score")
            ax.set_title("Model Performance Comparison")
            ax.set_ylim(0, 1)

            # Add value labels on bars
            for bar, acc in zip(bars, accuracies):
                height = bar.get_height()
                ax.text(
                    bar.get_x() + bar.get_width() / 2.0,
                    height + 0.01,
                    f"{acc:.3f}",
                    ha="center",
                    va="bottom",
                )
        else:
            ax.text(
                0.5,
                0.5,
                "No model performance data available",
                transform=ax.transAxes,
                ha="center",
                va="center",
            )

        self.comp_fig.tight_layout()
        self.comp_canvas.draw()

    def _update_details_display(self):
        """Update the detailed forecast information display."""
        if not self.current_forecast:
            return

        self.details_text.delete("1.0", tk.END)

        # Format detailed forecast information
        details = []
        details.append(f"Enhanced Weather Forecast for {self.current_city}")
        details.append("=" * 50)
        details.append(
            f"Generated: {self.current_forecast.timestamp.strftime('%Y-%m-%d %H:%M:%S')}"
        )
        details.append(
            f"Overall Confidence: {self.current_forecast.confidence_score:.1%}"
        )
        details.append("")

        # API forecast summary
        details.append("API Forecast Data:")
        details.append("-" * 20)
        if "forecast_days" in self.current_forecast.api_forecast:
            for i, day_data in enumerate(
                self.current_forecast.api_forecast["forecast_days"]
            ):
                date = (datetime.now() + timedelta(days=i)).strftime("%Y-%m-%d")
                temp = day_data.get("temperature", {})
                desc = day_data.get("description", "N/A")
                details.append(f"Day {i+1} ({date}): {temp}°C - {desc}")
        details.append("")

        # ML predictions
        if self.current_forecast.ml_predictions:
            details.append("ML Predictions:")
            details.append("-" * 15)
            for i, pred in enumerate(self.current_forecast.ml_predictions):
                date = pred.timestamp.strftime("%Y-%m-%d")
                details.append(f"Day {i+1} ({date}):")
                details.append(f"  Temperature: {pred.predicted_temperature:.1f}°C")
                details.append(
                    f"  Confidence Interval: {pred.confidence_interval[0]:.1f}°C - {pred.confidence_interval[1]:.1f}°C"
                )
                details.append(f"  Weather Pattern: {pred.weather_pattern}")
                details.append(f"  Prediction Accuracy: {pred.prediction_accuracy:.1%}")
                details.append(
                    f"  Features Used: {', '.join(pred.features_used[:5])}{'...' if len(pred.features_used) > 5 else ''}"
                )
                details.append("")

        # Model information
        service_status = self.integration_service.get_service_status()
        details.append("Active Models:")
        details.append("-" * 14)
        for model in service_status.active_models:
            accuracy = service_status.prediction_accuracy.get(model, 0)
            details.append(f"  {model}: R² = {accuracy:.3f}")
        details.append("")

        # Service status
        details.append("Service Status:")
        details.append("-" * 15)
        details.append(f"Models Loaded: {service_status.models_loaded}")
        details.append(f"Service Uptime: {service_status.service_uptime}")
        if service_status.last_training:
            details.append(
                f"Last Training: {service_status.last_training.strftime('%Y-%m-%d %H:%M:%S')}"
            )

        # Insert all details
        self.details_text.insert(tk.END, "\\n".join(details))

    def _export_json(self):
        """Export forecast data as JSON."""
        if not self.current_forecast:
            messagebox.showwarning("Warning", "No forecast data to export")
            return

        try:
            import json
            from tkinter import filedialog

            filename = filedialog.asksaveasfilename(
                defaultextension=".json",
                filetypes=[("JSON files", "*.json"), ("All files", "*.*")],
                title="Export Forecast Data",
            )

            if filename:
                # Convert forecast to serializable format
                export_data = {
                    "city": self.current_city,
                    "timestamp": self.current_forecast.timestamp.isoformat(),
                    "confidence_score": self.current_forecast.confidence_score,
                    "api_forecast": self.current_forecast.api_forecast,
                    "hybrid_forecast": self.current_forecast.hybrid_forecast,
                    "ml_predictions": [],
                }

                ml_predictions = (
                    getattr(self.current_forecast, "ml_predictions", []) or []
                )
                for pred in ml_predictions:
                    pred_data = {
                        "timestamp": pred.timestamp.isoformat(),
                        "predicted_temperature": pred.predicted_temperature,
                        "confidence_interval": pred.confidence_interval,
                        "weather_pattern": pred.weather_pattern,
                        "prediction_accuracy": pred.prediction_accuracy,
                        "features_used": pred.features_used,
                    }
                    export_data["ml_predictions"].append(pred_data)

                with open(filename, "w") as f:
                    json.dump(export_data, f, indent=2)

                messagebox.showinfo("Success", f"Forecast data exported to {filename}")

        except Exception as e:
            messagebox.showerror("Error", f"Failed to export data: {str(e)}")

    def _export_chart(self):
        """Export the current chart as an image."""
        try:
            from tkinter import filedialog

            filename = filedialog.asksaveasfilename(
                defaultextension=".png",
                filetypes=[
                    ("PNG files", "*.png"),
                    ("PDF files", "*.pdf"),
                    ("All files", "*.*"),
                ],
                title="Export Chart",
            )

            if filename:
                # Get current tab
                current_tab = self.forecast_notebook.index(
                    self.forecast_notebook.select()
                )

                if current_tab == 0:  # Temperature chart
                    self.temp_fig.savefig(filename, dpi=300, bbox_inches="tight")
                elif current_tab == 1:  # Confidence chart
                    self.conf_fig.savefig(filename, dpi=300, bbox_inches="tight")
                elif current_tab == 2:  # Comparison chart
                    self.comp_fig.savefig(filename, dpi=300, bbox_inches="tight")

                messagebox.showinfo("Success", f"Chart exported to {filename}")

        except Exception as e:
            messagebox.showerror("Error", f"Failed to export chart: {str(e)}")

    def _show_model_explanation(self):
        """Show detailed explanation of ML model predictions."""
        if not self.current_city:
            messagebox.showwarning("Warning", "Generate a forecast first")
            return

        def run_async():
            try:
                # Create new event loop for thread
                loop = asyncio.new_event_loop()
                asyncio.set_event_loop(loop)

                explanation = loop.run_until_complete(
                    self.integration_service.get_prediction_explanation(
                        self.current_city
                    )
                )

                # Update UI in main thread
                self.after(0, lambda: self._display_explanation(explanation))

            except Exception as e:
                error_msg = f"Failed to get model explanation: {str(e)}"
                self.after(
                    0,
<<<<<<< HEAD
                    lambda: messagebox.showerror(
                        "Error", error_msg
=======
                    lambda e=e: messagebox.showerror(
                        "Error", f"Failed to get model explanation: {str(e)}"
>>>>>>> 095ac132
                    ),
                )

        # Start in background thread
        thread = threading.Thread(target=run_async)
        thread.daemon = True
        thread.start()

    def _display_explanation(self, explanation):
        """Display the model explanation in a popup window."""
        # Create explanation window
        explanation_window = tk.Toplevel(self)
        explanation_window.title("ML Model Explanation")
        explanation_window.geometry("600x500")

        # Create text widget with scrollbar
        text_frame = ttk.Frame(explanation_window)
        text_frame.pack(fill=tk.BOTH, expand=True, padx=10, pady=10)

        explanation_text = tk.Text(text_frame, wrap=tk.WORD, font=("Courier", 10))
        scrollbar = ttk.Scrollbar(
            text_frame, orient=tk.VERTICAL, command=explanation_text.yview
        )
        explanation_text.configure(yscrollcommand=scrollbar.set)

        explanation_text.pack(side=tk.LEFT, fill=tk.BOTH, expand=True)
        scrollbar.pack(side=tk.RIGHT, fill=tk.Y)

        # Format explanation
        explanation_lines = []
        explanation_lines.append("Machine Learning Model Explanation")
        explanation_lines.append("=" * 40)
        explanation_lines.append(f"City: {explanation['city']}")
        explanation_lines.append(f"Analysis Time: {explanation['timestamp']}")
        explanation_lines.append("")

        explanation_lines.append("Models Used:")
        for model in explanation["models_used"]:
            explanation_lines.append(
                f"  • {model['type']} (weight: {model['weight']:.3f})"
            )
            explanation_lines.append(
                f"    Features: {', '.join(model['features_used'][:5])}"
            )
        explanation_lines.append("")

        explanation_lines.append("Feature Sources:")
        for source in explanation["feature_sources"]:
            explanation_lines.append(f"  • {source}")
        explanation_lines.append("")

        explanation_lines.append("Model Performance:")
        for model_type, metrics in explanation["accuracy_metrics"].items():
            explanation_lines.append(f"  • {model_type}:")
            explanation_lines.append(f"    R² Score: {metrics['r2_score']}")
            explanation_lines.append(
                f"    Mean Absolute Error: {metrics['mean_absolute_error']}°C"
            )
        explanation_lines.append("")

        explanation_lines.append("Limitations:")
        for limitation in explanation["limitations"]:
            explanation_lines.append(f"  • {limitation}")

        explanation_text.insert(tk.END, "\\n".join(explanation_lines))
        explanation_text.configure(state="disabled")<|MERGE_RESOLUTION|>--- conflicted
+++ resolved
@@ -265,13 +265,8 @@
                 error_msg = f"Failed to generate forecast: {str(e)}"
                 self.after(
                     0,
-<<<<<<< HEAD
-                    lambda: messagebox.showerror(
-                        "Error", error_msg
-=======
                     lambda e=e: messagebox.showerror(
                         "Error", f"Failed to generate forecast: {str(e)}"
->>>>>>> 095ac132
                     ),
                 )
                 self.after(0, lambda: self.status_var.set("Error generating forecast"))
@@ -674,13 +669,8 @@
                 error_msg = f"Failed to get model explanation: {str(e)}"
                 self.after(
                     0,
-<<<<<<< HEAD
-                    lambda: messagebox.showerror(
-                        "Error", error_msg
-=======
                     lambda e=e: messagebox.showerror(
                         "Error", f"Failed to get model explanation: {str(e)}"
->>>>>>> 095ac132
                     ),
                 )
 
