--- conflicted
+++ resolved
@@ -262,16 +262,10 @@
 
             except Exception as e:
                 self.logger.error(f"Error generating forecast: {e}")
-                error_msg = f"Failed to generate forecast: {str(e)}"
                 self.after(
                     0,
-<<<<<<< HEAD
-                    lambda: messagebox.showerror(
-                        "Error", error_msg
-=======
                     lambda e=e: messagebox.showerror(
                         "Error", f"Failed to generate forecast: {str(e)}"
->>>>>>> 095ac132
                     ),
                 )
                 self.after(0, lambda: self.status_var.set("Error generating forecast"))
@@ -671,16 +665,10 @@
                 self.after(0, lambda: self._display_explanation(explanation))
 
             except Exception as e:
-                error_msg = f"Failed to get model explanation: {str(e)}"
                 self.after(
                     0,
-<<<<<<< HEAD
-                    lambda: messagebox.showerror(
-                        "Error", error_msg
-=======
                     lambda e=e: messagebox.showerror(
                         "Error", f"Failed to get model explanation: {str(e)}"
->>>>>>> 095ac132
                     ),
                 )
 
