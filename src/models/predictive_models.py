--- conflicted
+++ resolved
@@ -149,12 +149,7 @@
         self.model_path = Path("data/models")
         self.model_path.mkdir(exist_ok=True)
 
-<<<<<<< HEAD
         self.logger = logging.getLogger(__name__)
-=======
-        logger = logging.getLogger(__name__)
-        self._check_sklearn()
->>>>>>> 095ac132
 
     def prepare_features(self, weather_data: List[Dict[str, Any]]) -> pd.DataFrame:
         """Prepare features for model training from weather data.
